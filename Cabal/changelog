--- conflicted
+++ resolved
@@ -1,11 +1,8 @@
 -*-change-log-*-
 
-<<<<<<< HEAD
-=======
 1.25.x.x (current development version)
 	* Dropped support for versions of GHC earlier than 6.12 (#3111).
 
->>>>>>> e65fe1f2
 1.24.0.0 Ryan Thomas <ryan@ryant.org> March 2016
 	* Support GHC 8.
 	* Deal with extra C sources from preprocessors (#238).
