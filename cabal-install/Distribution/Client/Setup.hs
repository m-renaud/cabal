--- conflicted
+++ resolved
@@ -1,11 +1,8 @@
-<<<<<<< HEAD
-{-# LANGUAGE CPP, DeriveGeneric #-}
-=======
 {-# LANGUAGE CPP #-}
 {-# LANGUAGE ScopedTypeVariables #-}
 {-# LANGUAGE RecordWildCards #-}
 {-# LANGUAGE RankNTypes #-}
->>>>>>> ccd618ef
+{-# LANGUAGE DeriveGeneric #-}
 -----------------------------------------------------------------------------
 -- |
 -- Module      :  Distribution.Client.Setup
