--- conflicted
+++ resolved
@@ -117,11 +117,8 @@
         Distribution.Client.FileStatusCache
         Distribution.Client.Freeze
         Distribution.Client.Get
-<<<<<<< HEAD
         Distribution.Client.Glob
-=======
         Distribution.Client.GlobalFlags
->>>>>>> e091c99c
         Distribution.Client.GZipUtils
         Distribution.Client.Haddock
         Distribution.Client.HttpUtils
