# NB: don't set `language: haskell` here

# The following enables several GHC versions to be tested; often it's enough to
# test only against the last release in a major GHC version. Feel free to omit
# lines listings versions you don't need/want testing for.
env:
 - GHCVER=7.4.2
 - GHCVER=7.6.3
 - GHCVER=7.8.4
 - GHCVER=7.10.3
 # TODO add PARSEC_BUNDLED=YES when it's so
 - GHCVER=head NOTEST=1

# Note: the distinction between `before_install` and `install` is not important.
before_install:
 - travis_retry sudo add-apt-repository -y ppa:hvr/ghc
 - travis_retry sudo apt-get update
 - travis_retry sudo apt-get install cabal-install-1.22 ghc-$GHCVER-prof ghc-$GHCVER-dyn happy
 - export PATH=$HOME/.cabal/bin:/opt/ghc/$GHCVER/bin:/opt/cabal/1.22/bin:$PATH
<<<<<<< HEAD
 - if [ "x$NOTEST" = "x" ]; then export CABFLAGS="--enable-tests"; else export CABFLAGS=""; fi
=======
 - git version
>>>>>>> 8f775694

install:
 - cabal update
 # We intentionally do not install anything before trying to build Cabal because
 # it should build with each supported GHC version out-of-the-box.

# Here starts the actual work to be performed for the package under test; any
# command which exits with a non-zero exit code causes the build to fail. Using
# ./dist/setup/setup here instead of cabal-install to avoid breakage when the
# build config format changed.
script:

# hack in the nix-local-branch: we install all deps up front so we guarantee
# consistent deps, otherwise we pick inconsistent versions of transformers
# which just so happens not to break the master branch, but does break things
# in our branch:
 - cabal install ./Cabal ./cabal-install --only-dependencies $CABFLAGS

# Cabal
 - cd Cabal
# Test if gen-extra-source-files.sh was run recently enough
 - ./misc/gen-extra-source-files.sh Cabal.cabal
 - ./misc/travis-diff-files.sh
 - mkdir -p ./dist/setup
 - cp Setup.hs ./dist/setup/setup.hs
 - ghc --make -odir ./dist/setup -hidir ./dist/setup -i -i. ./dist/setup/setup.hs -o ./dist/setup/setup -Wall -Werror -threaded  # the command cabal-install would use to build setup

 - ./dist/setup/setup configure --user --ghc-option=-Werror $CABFLAGS -v2 # -v2 provides useful information for debugging
 - ./dist/setup/setup build   # this builds all libraries and executables (including tests/benchmarks)
 - ./dist/setup/setup haddock # see https://github.com/haskell/cabal/issues/2198
 - if [ "x$NOTEST" = "x" ]; then ./dist/setup/setup test --show-details=streaming; fi
 - cabal check
 - cabal sdist   # tests that a source-distribution can be generated

# The following scriptlet checks that the resulting source distribution can be
# built & installed.
 - function install_from_tarball {
   export SRC_TGZ=$(cabal info . | awk '{print $2 ".tar.gz";exit}') ;
   if [ -f "dist/$SRC_TGZ" ]; then
      cabal install -j1 "dist/$SRC_TGZ" -v2;
   else
      echo "expected 'dist/$SRC_TGZ' not found";
      exit 1;
   fi
   }

 - install_from_tarball

# Also build cabal-install.
 - cd ../cabal-install
 - ../Cabal/misc/gen-extra-source-files.sh cabal-install.cabal
 - ../Cabal/misc/travis-diff-files.sh
 - mkdir -p ./dist/setup
 - cp Setup.hs ./dist/setup/setup.hs
 - ghc --make -odir ./dist/setup -hidir ./dist/setup -i -i. ./dist/setup/setup.hs -o ./dist/setup/setup -Wall -Werror -threaded  # the command cabal-install would use to build setup

 - ./dist/setup/setup configure --user $CABFLAGS -v2 # -v2 provides useful information for debugging
 - ./dist/setup/setup build
 - ./dist/setup/setup haddock # see https://github.com/haskell/cabal/issues/2198
 - if [ "x$NOTEST" = "x" ]; then ./dist/setup/setup test --show-details=streaming; fi
 - cabal check
 - cabal sdist
 - install_from_tarball

# Check what we got
 - $HOME/.cabal/bin/cabal --version

matrix:
  allow_failures:
   - env: GHCVER=head NOTEST=1<|MERGE_RESOLUTION|>--- conflicted
+++ resolved
@@ -17,11 +17,8 @@
  - travis_retry sudo apt-get update
  - travis_retry sudo apt-get install cabal-install-1.22 ghc-$GHCVER-prof ghc-$GHCVER-dyn happy
  - export PATH=$HOME/.cabal/bin:/opt/ghc/$GHCVER/bin:/opt/cabal/1.22/bin:$PATH
-<<<<<<< HEAD
  - if [ "x$NOTEST" = "x" ]; then export CABFLAGS="--enable-tests"; else export CABFLAGS=""; fi
-=======
  - git version
->>>>>>> 8f775694
 
 install:
  - cabal update
